﻿<#
//
// Copyright (c) 2010-2018 Antmicro
// Copyright (c) 2011-2015 Realtime Embedded
//
// This file is licensed under the MIT License.
// Full license text is available in 'licenses/MIT.txt'.
//
#>
<#@ template language="C#v3.5" debug="True"#>
<#@ import namespace="System.Collections.Generic" #>
<#
    Dictionary<string, string> types = new Dictionary<string, string>();
    types.Add("byte", "Byte");
    types.Add("ushort", "Word");
    types.Add("uint", "DoubleWord");
#>
/********************************************************
*
* Warning!
* This file was generated automatically.
* Please do not edit. Changes should be made in the
* appropriate *.tt file.
*
*/

using System;
using System.Collections.Generic;
using System.Linq;
using Antmicro.Renode.Core;
using Antmicro.Renode.Exceptions;
using Antmicro.Renode.Logging;
using Antmicro.Renode.Peripherals.Bus;
using Antmicro.Renode.Peripherals.Bus.Wrappers;

namespace Antmicro.Renode.Peripherals.Bus
{
    public partial class SystemBus
    {
<#
    foreach(var entry in types)
    {
        var type = entry.Key;
        var name = entry.Value;
#>
        public <#= type #> Read<#= name #>(ulong address)
        {
            ulong startAddress, endAddress;

<<<<<<< HEAD
            InvokeWatchpointHooks(hooksOnRead, address, SysbusAccessWidth.<#=name#>);

=======
>>>>>>> 411ab777
            var accessMethods = peripherals.FindAccessMethods(address, out startAddress, out endAddress);
            if (accessMethods == null)
            {
                return (<#= type #>)ReportNonExistingRead(address, SysbusAccessWidth.<#=name#>);
            }
            if(!IsTargetAccessible(accessMethods.Peripheral))
            {
                this.Log(LogLevel.Warning, "Tried to read a locked peripheral: {0}. Address 0x{1:X}.", accessMethods.Peripheral, address);
                return 0;
            }
            var lockTaken = false;
            try
            {
                accessMethods.Lock.Enter(ref lockTaken);
                if(accessMethods.SetAbsoluteAddress != null)
                {
                    accessMethods.SetAbsoluteAddress(address);
                }
                return accessMethods.Read<#=name#>(checked((long)(address - startAddress)));
            }
            finally
            {
                if(lockTaken)
                {
                    accessMethods.Lock.Exit();
                }
            }
        }

        public void Write<#=name#>(ulong address, <#=type#> value)
        {
            ulong startAddress, endAddress;

            var peripheral = WhatPeripheralIsAt(address);
            if(!IsTargetAccessible(peripheral))
            {
                this.Log(LogLevel.Warning, "Tried to write a locked peripheral: {0}. Address 0x{1:X}, value 0x{2:X}", peripheral, address, value);
                return;
            }

            var accessMethods = peripherals.FindAccessMethods(address, out startAddress, out endAddress);
            if (accessMethods == null)
            {
<<<<<<< HEAD
                ReportNonExistingWrite(address, value, SysbusAccessWidth.<#=name#>);
                InvokeWatchpointHooks(hooksOnWrite, address, SysbusAccessWidth.<#=name#>);
=======
                ReportNonExistingWrite(address, value, "<#=name#>");
>>>>>>> 411ab777
                return;
            }
            var lockTaken = false;
            try
            {
                accessMethods.Lock.Enter(ref lockTaken);
                if(accessMethods.SetAbsoluteAddress != null)
                {
                    accessMethods.SetAbsoluteAddress(address);
                }
                accessMethods.Write<#=name#>(checked((long)(address - startAddress)), value);
<<<<<<< HEAD
                InvokeWatchpointHooks(hooksOnWrite, address, SysbusAccessWidth.<#=name#>);
=======
>>>>>>> 411ab777
            }
            finally
            {
                if(lockTaken)
                {
                    accessMethods.Lock.Exit();
                }
            }
        }

<# }
#>
<#
    foreach(var operation in new [] { "Read", "Write" })
    {
        var when = operation == "Read" ? "After" : "Before";
        var actionOrFunc = operation == "Read" ? "Func" : "Action";
#>
        public void ClearHook<#=when#>Peripheral<#=operation#><T>(IBusPeripheral peripheral)
        {
            SetHook<#=when#>Peripheral<#=operation#><T>(peripheral, null);
        }

        public void SetHook<#=when#>Peripheral<#=operation#><T>(IBusPeripheral peripheral, Func<T, long, T> hook, Range? subrange = null)
        {
            if(!machine.IsRegistered(peripheral))
            {
                throw new RecoverableException(string.Format("Cannot set hook on peripheral {0}, it is not registered.", peripheral));
            }
            var type = typeof(T);
<#
        foreach(var entry in types)
        {
            var type = entry.Key;
            var name = entry.Value;
#>
            if(type == typeof(<#=type#>))
            {
                peripherals.VisitAccessMethods(peripheral, pam =>
                {
                    if(pam.<#=operation#><#=name#>.Target is <#=operation#>HookWrapper<<#=type#>>)
                    {
                        pam.<#=operation#><#=name#> = new BusAccess.<#=name#><#=operation#>Method(((<#=operation#>HookWrapper<<#=type#>>)pam.<#=operation#><#=name#>.Target).OriginalMethod);
                    }
                    if(hook != null)
                    {
                        pam.<#=operation#><#=name#> = new BusAccess.<#=name#><#=operation#>Method(new <#=operation#>HookWrapper<<#=type#>>(peripheral, new <#=actionOrFunc#><long, <#=type#>>(pam.<#=operation#><#=name#>), (Func<<#=type#>, long, <#=type#>>)(object)hook, subrange).<#=operation#>);
                    }
                    return pam;
                });
                return;
            }
<#
        }
#>
        }
<#
    }
#>
    }
}<|MERGE_RESOLUTION|>--- conflicted
+++ resolved
@@ -47,11 +47,6 @@
         {
             ulong startAddress, endAddress;
 
-<<<<<<< HEAD
-            InvokeWatchpointHooks(hooksOnRead, address, SysbusAccessWidth.<#=name#>);
-
-=======
->>>>>>> 411ab777
             var accessMethods = peripherals.FindAccessMethods(address, out startAddress, out endAddress);
             if (accessMethods == null)
             {
@@ -95,12 +90,7 @@
             var accessMethods = peripherals.FindAccessMethods(address, out startAddress, out endAddress);
             if (accessMethods == null)
             {
-<<<<<<< HEAD
                 ReportNonExistingWrite(address, value, SysbusAccessWidth.<#=name#>);
-                InvokeWatchpointHooks(hooksOnWrite, address, SysbusAccessWidth.<#=name#>);
-=======
-                ReportNonExistingWrite(address, value, "<#=name#>");
->>>>>>> 411ab777
                 return;
             }
             var lockTaken = false;
@@ -112,10 +102,6 @@
                     accessMethods.SetAbsoluteAddress(address);
                 }
                 accessMethods.Write<#=name#>(checked((long)(address - startAddress)), value);
-<<<<<<< HEAD
-                InvokeWatchpointHooks(hooksOnWrite, address, SysbusAccessWidth.<#=name#>);
-=======
->>>>>>> 411ab777
             }
             finally
             {
