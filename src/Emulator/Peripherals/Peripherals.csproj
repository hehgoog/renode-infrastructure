--- conflicted
+++ resolved
@@ -307,7 +307,6 @@
     <Compile Include="Peripherals\GPIOPort\CC2538_GPIO.cs" />
     <Compile Include="Peripherals\Miscellaneous\LiteX_SoC_Controller.cs" />
     <Compile Include="Peripherals\SPI\EOSS3_SPIMaster.cs" />
-<<<<<<< HEAD
     <Compile Include="Peripherals\Miscellaneous\LiteX_MMCM.cs" />
     <Compile Include="Peripherals\Analog\EOSS3_ADC.cs" />
     <Compile Include="Peripherals\DMA\EOSS3_SPI_DMA.cs" />
@@ -315,12 +314,10 @@
     <Compile Include="Peripherals\Miscellaneous\EOSS3_FlexibleFusionEngine.cs" />
     <Compile Include="Peripherals\DMA\EOSS3_SystemDMABridge.cs" />
     <Compile Include="Peripherals\Sensors\ADXL345.cs" />
-=======
     <Compile Include="Peripherals\UART\K6xF_UART.cs" />
     <Compile Include="Peripherals\Miscellaneous\K6xF_MCG.cs" />
     <Compile Include="Peripherals\Miscellaneous\K6xF_RNG.cs" />
     <Compile Include="Peripherals\Network\K6xF_Ethernet.cs" />
->>>>>>> a77730b8
   </ItemGroup>
   <Import Project="$(MSBuildBinPath)\Microsoft.CSharp.targets" />
   <ProjectExtensions>
